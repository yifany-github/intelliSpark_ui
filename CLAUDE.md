# CLAUDE.md

This file provides guidance to Claude Code (claude.ai/code) when working with code in this repository.

## Project Overview

This is a React-based AI role-playing chat application called "ProductInsightAI" (Chinese name). Users can select characters to engage in immersive AI conversations. The app uses Gemini AI for character responses and features a modern UI built with React, TypeScript, and Tailwind CSS.

## Development Commands

```bash
# Start development server (frontend only)
npm run dev

# Build for production
npm run build

# Build for CI (skips TypeScript checking)
npm run build:ci

# Preview production build
npm run preview

# TypeScript type checking
npm run check

# Backend specific commands
cd backend
<<<<<<< HEAD
pip install -r requirements.txt      # Install Python dependencies first
=======
>>>>>>> f27bf826
python main.py                       # Start backend server
python -m uvicorn main:app --reload  # Alternative backend start (with auto-reload)
```

## Architecture

### Frontend (client/)
- **Framework**: React 18 with TypeScript
- **Routing**: Wouter for client-side routing
- **State Management**: React Context (RolePlayContext, AuthContext, LanguageContext, FavoritesContext, NavigationContext, AgeVerificationContext)
- **UI Components**: Radix UI + shadcn/ui components in `client/src/components/ui/`
- **Styling**: Tailwind CSS with custom animations
- **Data Fetching**: TanStack Query (@tanstack/react-query)
- **Payment Integration**: Stripe (@stripe/stripe-js, @stripe/react-stripe-js)
- **Error Monitoring**: Sentry (@sentry/react)

### Backend (backend/)
- **Runtime**: Python 3.8+ with FastAPI
- **API**: RESTful endpoints organized in `backend/routes/` directory
- **Authentication**: Email-based auth with Firebase OAuth integration (JWT tokens)
- **AI Services**: Multiple AI providers via service layer pattern
  - Gemini AI integration in `backend/services/gemini_service_new.py`
  - Grok AI support in `backend/services/grok_service.py`
  - AI Model Manager in `backend/services/ai_model_manager.py`
- **Database**: SQLAlchemy with SQLite (development) / PostgreSQL (production)
- **Rate Limiting**: slowapi with Redis support (optional)
- **Payment Processing**: Stripe integration in `backend/payment/`
- **File Upload**: Secure file validation and handling with anti-XSS headers

### Key Architecture Patterns
- **Context Providers**: Global state management for roleplay settings, language, and authentication
- **Schema Validation**: Pydantic schemas in `backend/schemas.py` for type-safe API communication
- **Service Layer Pattern**: Business logic separated from routes
  - `backend/services/` - Core business logic (character, chat, message, AI services)
  - `backend/routes/` - HTTP endpoint handlers
  - `backend/auth/` - Authentication services and routes
  - `backend/payment/` - Payment and token management services
- **Asset Management**: Static assets served from `attached_assets/` directory
  - Character images: `attached_assets/characters_img/`
  - User-uploaded images: `attached_assets/user_characters_img/`
  - Character galleries: `attached_assets/character_galleries/`
- **Authentication Flow**: Firebase frontend auth → JWT backend tokens → SQLAlchemy user management
- **Security Headers**: Anti-XSS headers for user-uploaded files in `/assets/user_characters_img/`
- **Rate Limiting**: slowapi integration with optional Redis backend

### Character Enhancement System
- **Hardcoded Characters**: Pre-built prompts from `backend/prompts/characters/艾莉丝.py` (260+ examples, uses Gemini cache)
- **User-Created Characters**: Dynamic prompts via `backend/utils/character_prompt_enhancer.py` (140 generic examples, direct API calls)
- **Few-Shot Examples**: `backend/prompts/generic_few_shots.json` provides 140 conversation examples for user characters
- **Cache Strategy**: Hardcoded characters use Gemini cache for performance; user characters fall back to direct API calls when cache creation fails
- **Template System**: `backend/prompts/character_templates.py` provides Chinese-language templates for natural character responses
- **Anti-Generic**: System prevents "How can I help?" responses through explicit instructions and personality-focused prompts

## API Endpoints

### Authentication
- `POST /api/auth/register` - Register with email/password
- `POST /api/auth/login` - Login with email/password  
- `POST /api/auth/login/firebase` - Login with Firebase OAuth token
- `POST /api/auth/login/legacy` - Legacy username-based login (backward compatibility)
- `GET /api/auth/me` - Get current authenticated user
- `POST /api/auth/logout` - Logout (client-side token removal)


### Characters  
- `GET /api/characters` - List all characters
- `GET /api/characters/:id` - Get specific character

### Chats
- `GET /api/chats` - List all chats (enriched with character data)
- `POST /api/chats` - Create new chat
- `GET /api/chats/:id` - Get specific chat
- `GET /api/chats/:id/messages` - Get chat messages
- `POST /api/chats/:id/messages` - Add message to chat
- `POST /api/chats/:id/generate` - Generate AI response (requires 1 token)
- `DELETE /api/chats` - Clear all chat history

### Payment System
- `POST /api/payment/create-payment-intent` - Create Stripe payment intent for token purchase
- `POST /api/payment/webhook` - Handle Stripe webhook events  
- `GET /api/payment/user/tokens` - Get user's current token balance
- `GET /api/payment/pricing-tiers` - Get available token packages
- `GET /api/payment/user/transactions` - Get user's payment history

**Token Economy:**
- Each AI message generation costs 1 token
- Pricing tiers: Starter (100 tokens/$5), Standard (500 tokens/$20), Premium (1500 tokens/$50)
- Tokens never expire and are tied to user accounts

## Environment Setup

### Frontend Environment (/.env)
```bash
# Firebase Configuration (required for authentication)
VITE_FIREBASE_API_KEY=your-firebase-api-key
VITE_FIREBASE_AUTH_DOMAIN=your-project.firebaseapp.com
VITE_FIREBASE_PROJECT_ID=your-project-id
VITE_FIREBASE_STORAGE_BUCKET=your-project.appspot.com
VITE_FIREBASE_MESSAGING_SENDER_ID=123456789
VITE_FIREBASE_APP_ID=your-app-id

# Stripe Configuration (required for payment processing)
VITE_STRIPE_PUBLISHABLE_KEY=pk_test_your_stripe_publishable_key_here
```

### Backend Environment (/backend/.env)
```bash
# Database
DATABASE_URL=sqlite:///./roleplay_chat.db  # SQLite for development
# DATABASE_URL=postgresql://user:pass@localhost/dbname  # PostgreSQL for production

# Authentication
SECRET_KEY=your-jwt-secret-key
FIREBASE_API_KEY=your-firebase-api-key  # For token verification

# AI Services
GEMINI_API_KEY=your-gemini-api-key
GROK_API_KEY=your-grok-api-key  # Optional, for Grok AI model support

# Payment Processing (REQUIRED)
STRIPE_SECRET_KEY=sk_test_your_stripe_secret_key_here
STRIPE_WEBHOOK_SECRET=whsec_your_webhook_secret_here

# Optional Configuration
REDIS_URL=redis://localhost:6379  # Optional, for rate limiting with Redis
ALLOWED_ORIGINS=http://localhost:5173,http://localhost:5000  # CORS origins (comma-separated)
ALLOWED_ORIGIN_REGEX=  # Optional regex pattern for allowed origins
ENABLE_STARTUP_CHARACTER_SYNC=false  # Auto-sync character files on startup (default: false)
DEBUG=true  # Enable debug mode
```

## Database Schema

The app uses SQLAlchemy ORM with SQLite (development) or PostgreSQL (production). Key tables:

### Users Table
- `id` - Primary key
- `username` - Unique username (legacy support)
- `email` - Email address (primary identifier for new auth)
- `password` - Hashed password (empty for OAuth users)
- `provider` - Authentication provider ('email', 'google', 'apple')
- `firebase_uid` - Firebase user ID for OAuth users
- `nsfw_level`, `temperature`, etc. - User preferences

### Other Tables
- `characters` - AI characters with personality traits and backstories
  - Includes gallery support (`gallery_enabled`, `gallery_primary_image`, `gallery_images_count`)
  - Analytics fields (`view_count`, `like_count`, `chat_count`, `trending_score`)
  - Soft delete support (`is_deleted`, `deleted_at`, `deleted_by`, `delete_reason`)
  - Age and NSFW level constraints (age: 1-200, nsfw_level: 0-3)
- `chats` - Chat sessions linking users and characters
  - Uses UUID for privacy-preserving URLs
- `chat_messages` - Individual messages within chats
  - 10KB content limit for DoS protection
  - Uses both integer ID and UUID
- `user_tokens` - User token balances for payment system
- `token_transactions` - Payment and usage transaction history
- `notifications` - User notifications system
- `notification_templates` - Reusable notification templates
- `character_gallery_images` - Multi-image gallery system for characters

Schema is defined in `backend/models.py`. For schema changes, delete `roleplay_chat.db` and restart the backend to recreate with new schema.

## Key Components

### Context Management
- `AuthContext` (`client/src/contexts/AuthContext.tsx`) - Manages user authentication state, login/logout, Firebase integration, JWT token management
- `RolePlayContext` (`client/src/contexts/RolePlayContext.tsx`) - Manages active character selection, chat state, auth modal for guest users
- `LanguageContext` - Handles internationalization
- `FavoritesContext` - Manages user's favorite characters
- `NavigationContext` - Handles navigation state
- `AgeVerificationContext` - Age gate for adult content

### Authentication System
- **Frontend**: Firebase Auth for Google OAuth, custom email/password forms
- **Backend**: FastAPI with JWT tokens, Firebase token verification
- **Database**: SQLAlchemy user management with email-based identification
- **Legacy Support**: Backward compatible username-based login endpoint

### Page Structure
- App uses tab-based navigation with routes for characters, chats, profile, and payment
- Email-based authentication with social login options
- AuthModal popup for login during chat interactions
- Mobile-responsive design with bottom tab navigation
- Token-based payment system with Stripe integration

### AI Integration
- Uses Gemini AI for character conversations
- **Character Prompt Enhancement**: User-created characters get enhanced prompts with personality traits, backstory, and few-shot examples
- **Dual Cache Strategy**: Hardcoded characters (like 艾莉丝) use Gemini cache; user characters use direct API calls for flexibility
- **Response Quality**: System achieves ~80% quality parity between hardcoded and user-created characters
- Conversation history maintained for context continuity
- Token-based usage: 1 token deducted per AI message generation

## Error Handling Patterns

### Frontend Error Handling
- **Error Boundaries**: React Error Boundaries in `client/src/components/error/ErrorBoundary.tsx`
- **Query Error Handling**: TanStack Query error states with consistent UI patterns
- **Toast Notifications**: Global error notifications using Radix UI toast system
- **Loading States**: Skeleton loading components and loading indicators
- **Form Validation**: Client-side validation with proper error feedback

### Backend Error Handling
- **HTTP Status Codes**: Proper REST API error responses (400, 401, 403, 404, 500)
- **Pydantic Validation**: Request/response validation with detailed error messages
- **Database Errors**: SQLAlchemy error handling with user-friendly messages
- **Authentication Errors**: JWT and Firebase token validation error handling
- **AI Service Errors**: Gemini API error handling with fallback responses

### Error Handling Components
- `ErrorBoundary.tsx` - Catches React component errors
- `ErrorFallback.tsx` - Fallback UI for error states
- `toast.tsx` - Global error notifications
- `alert.tsx` - Local error messages
- `queryClient.ts` - Centralized API error handling

## Development Notes

- **Frontend**: Vite dev server with HMR, TypeScript strict mode
- **Backend**: FastAPI with auto-reload, SQLAlchemy ORM
- **Static Assets**: Served from `/assets` endpoint
- **Database**: SQLite for development (auto-created), PostgreSQL for production
- **Authentication**: Email-based with Firebase OAuth integration
- **Environment**: Separate .env files for frontend (Vite) and backend (FastAPI)
- **Schema Changes**: Delete `backend/roleplay_chat.db` to reset database schema
- **Character Development**: User-created characters automatically get enhanced prompts via `CharacterPromptEnhancer`
- **Few-Shot Examples**: Generic conversation examples in `backend/prompts/generic_few_shots.json` can be customized
- **Cache Debugging**: Check logs for "Cache creation" messages to debug Gemini cache issues
- **Error Handling**: Comprehensive error boundaries and user-friendly error messages
<<<<<<< HEAD
- **Security**:
  - Anti-XSS headers for user-uploaded files
  - JWT token expiration validation on frontend and backend
  - CORS configuration with wildcard pattern support
  - Rate limiting with slowapi (optional Redis backend)
  - 10KB message content limit for DoS protection
  - UUID-based chat URLs for privacy
=======
>>>>>>> f27bf826

## Database Migrations

The project uses custom migration scripts in `backend/migrations/` directory:

```bash
# Database migration files (run in sequence):
001_add_message_content_limit.py    # Adds content length limits
002_add_uuid_fields.py              # Adds UUID fields to tables
003_populate_uuid_fields.py         # Populates existing UUID fields
004_add_character_gallery.py        # Adds character gallery features
005_add_character_analytics.py      # Adds analytics tracking
006_add_age_nsfw_level.py          # Adds age restrictions and NSFW levels
007_soft_delete_characters.py      # Implements soft delete for characters
```

When schema changes occur, check if a migration exists in the `backend/migrations/` directory before manually deleting the database.

<<<<<<< HEAD
## Important Routes and Pages

### Frontend Routes (client/src/App.tsx)
- `/` - Home page (redirects to characters)
- `/characters` - Browse all characters
- `/favorites` - User's favorited characters
- `/discover` - Discover new characters
- `/create-character` - Create custom character (auth required)
- `/my-characters` - User's created characters (auth required)
- `/character/:id/edit` - Edit character (auth required)
- `/chat-preview` - Preview chat without auth
- `/chats` - List of user's chats (auth required)
- `/chats/:id` or `/chat/:id` - Active chat page (auth required)
- `/profile` - User profile (auth required)
- `/settings` - User settings (auth required)
- `/payment` - Token purchase page (auth required)
- `/notifications` - User notifications (auth required)
- `/admin` - Admin panel
- `/login`, `/register` - Authentication pages
- `/faq`, `/about` - Info pages

### Backend API Routes (backend/main.py)
- **Characters**: `backend/routes/characters.py`
- **Chats**: `backend/routes/chats.py`
- **Auth**: `backend/auth/routes.py`
- **Payment**: `backend/payment/routes.py`
- **Admin**: `backend/routes/admin.py` and `backend/admin/routes.py`
- **User Preferences**: `backend/routes/user_preferences.py`
- **Notifications**: `backend/notifications_routes.py`

## Python Dependencies (backend/requirements.txt)

Key dependencies:
- `fastapi==0.116.1` - Web framework
- `uvicorn[standard]==0.24.0` - ASGI server
- `sqlalchemy==2.0.23` - ORM
- `psycopg2-binary==2.9.9` - PostgreSQL adapter
- `google-genai>=1.26.0` - Gemini AI SDK
- `openai>=1.0.0` - OpenAI/Grok API client
- `python-jose[cryptography]==3.3.0` - JWT tokens
- `passlib[bcrypt]==1.7.4` - Password hashing
- `firebase-admin==6.4.0` - Firebase authentication
- `stripe==7.10.0` - Payment processing
- `slowapi==0.1.9` - Rate limiting
- `Pillow==10.0.0` - Image processing
- `python-magic==0.4.27` - File type detection
- `bleach==6.1.0` - HTML sanitization

=======
>>>>>>> f27bf826
# important-instruction-reminders
Do what has been asked; nothing more, nothing less.
NEVER create files unless they're absolutely necessary for achieving your goal.
ALWAYS prefer editing an existing file to creating a new one.
NEVER proactively create documentation files (*.md) or README files. Only create documentation files if explicitly requested by the User.<|MERGE_RESOLUTION|>--- conflicted
+++ resolved
@@ -26,10 +26,6 @@
 
 # Backend specific commands
 cd backend
-<<<<<<< HEAD
-pip install -r requirements.txt      # Install Python dependencies first
-=======
->>>>>>> f27bf826
 python main.py                       # Start backend server
 python -m uvicorn main:app --reload  # Alternative backend start (with auto-reload)
 ```
@@ -39,41 +35,25 @@
 ### Frontend (client/)
 - **Framework**: React 18 with TypeScript
 - **Routing**: Wouter for client-side routing
-- **State Management**: React Context (RolePlayContext, AuthContext, LanguageContext, FavoritesContext, NavigationContext, AgeVerificationContext)
+- **State Management**: React Context (RolePlayContext, LanguageContext)
 - **UI Components**: Radix UI + shadcn/ui components in `client/src/components/ui/`
 - **Styling**: Tailwind CSS with custom animations
 - **Data Fetching**: TanStack Query (@tanstack/react-query)
-- **Payment Integration**: Stripe (@stripe/stripe-js, @stripe/react-stripe-js)
-- **Error Monitoring**: Sentry (@sentry/react)
 
 ### Backend (backend/)
-- **Runtime**: Python 3.8+ with FastAPI
-- **API**: RESTful endpoints organized in `backend/routes/` directory
-- **Authentication**: Email-based auth with Firebase OAuth integration (JWT tokens)
-- **AI Services**: Multiple AI providers via service layer pattern
-  - Gemini AI integration in `backend/services/gemini_service_new.py`
-  - Grok AI support in `backend/services/grok_service.py`
-  - AI Model Manager in `backend/services/ai_model_manager.py`
+- **Runtime**: Python with FastAPI
+- **API**: RESTful endpoints in `backend/routes.py`
+- **Authentication**: Email-based auth with Firebase OAuth integration
+- **AI Services**: Gemini AI integration in `backend/gemini_service.py`
 - **Database**: SQLAlchemy with SQLite (development) / PostgreSQL (production)
-- **Rate Limiting**: slowapi with Redis support (optional)
-- **Payment Processing**: Stripe integration in `backend/payment/`
-- **File Upload**: Secure file validation and handling with anti-XSS headers
+- **Auth System**: JWT tokens with Firebase social login support
 
 ### Key Architecture Patterns
 - **Context Providers**: Global state management for roleplay settings, language, and authentication
 - **Schema Validation**: Pydantic schemas in `backend/schemas.py` for type-safe API communication
-- **Service Layer Pattern**: Business logic separated from routes
-  - `backend/services/` - Core business logic (character, chat, message, AI services)
-  - `backend/routes/` - HTTP endpoint handlers
-  - `backend/auth/` - Authentication services and routes
-  - `backend/payment/` - Payment and token management services
+- **Service Layer**: AI providers and auth services in `backend/` directory
 - **Asset Management**: Static assets served from `attached_assets/` directory
-  - Character images: `attached_assets/characters_img/`
-  - User-uploaded images: `attached_assets/user_characters_img/`
-  - Character galleries: `attached_assets/character_galleries/`
 - **Authentication Flow**: Firebase frontend auth → JWT backend tokens → SQLAlchemy user management
-- **Security Headers**: Anti-XSS headers for user-uploaded files in `/assets/user_characters_img/`
-- **Rate Limiting**: slowapi integration with optional Redis backend
 
 ### Character Enhancement System
 - **Hardcoded Characters**: Pre-built prompts from `backend/prompts/characters/艾莉丝.py` (260+ examples, uses Gemini cache)
@@ -147,18 +127,10 @@
 
 # AI Services
 GEMINI_API_KEY=your-gemini-api-key
-GROK_API_KEY=your-grok-api-key  # Optional, for Grok AI model support
 
 # Payment Processing (REQUIRED)
 STRIPE_SECRET_KEY=sk_test_your_stripe_secret_key_here
 STRIPE_WEBHOOK_SECRET=whsec_your_webhook_secret_here
-
-# Optional Configuration
-REDIS_URL=redis://localhost:6379  # Optional, for rate limiting with Redis
-ALLOWED_ORIGINS=http://localhost:5173,http://localhost:5000  # CORS origins (comma-separated)
-ALLOWED_ORIGIN_REGEX=  # Optional regex pattern for allowed origins
-ENABLE_STARTUP_CHARACTER_SYNC=false  # Auto-sync character files on startup (default: false)
-DEBUG=true  # Enable debug mode
 ```
 
 ## Database Schema
@@ -175,33 +147,20 @@
 - `nsfw_level`, `temperature`, etc. - User preferences
 
 ### Other Tables
-- `characters` - AI characters with personality traits and backstories
-  - Includes gallery support (`gallery_enabled`, `gallery_primary_image`, `gallery_images_count`)
-  - Analytics fields (`view_count`, `like_count`, `chat_count`, `trending_score`)
-  - Soft delete support (`is_deleted`, `deleted_at`, `deleted_by`, `delete_reason`)
-  - Age and NSFW level constraints (age: 1-200, nsfw_level: 0-3)
+- `characters` - AI characters with personality traits and backstories  
 - `chats` - Chat sessions linking users and characters
-  - Uses UUID for privacy-preserving URLs
 - `chat_messages` - Individual messages within chats
-  - 10KB content limit for DoS protection
-  - Uses both integer ID and UUID
 - `user_tokens` - User token balances for payment system
 - `token_transactions` - Payment and usage transaction history
-- `notifications` - User notifications system
-- `notification_templates` - Reusable notification templates
-- `character_gallery_images` - Multi-image gallery system for characters
 
 Schema is defined in `backend/models.py`. For schema changes, delete `roleplay_chat.db` and restart the backend to recreate with new schema.
 
 ## Key Components
 
 ### Context Management
-- `AuthContext` (`client/src/contexts/AuthContext.tsx`) - Manages user authentication state, login/logout, Firebase integration, JWT token management
-- `RolePlayContext` (`client/src/contexts/RolePlayContext.tsx`) - Manages active character selection, chat state, auth modal for guest users
+- `AuthContext` - Manages user authentication state, login/logout, Firebase integration
+- `RolePlayContext` - Manages active character selection, user preferences (NSFW level, temperature, etc.)
 - `LanguageContext` - Handles internationalization
-- `FavoritesContext` - Manages user's favorite characters
-- `NavigationContext` - Handles navigation state
-- `AgeVerificationContext` - Age gate for adult content
 
 ### Authentication System
 - **Frontend**: Firebase Auth for Google OAuth, custom email/password forms
@@ -251,7 +210,7 @@
 
 - **Frontend**: Vite dev server with HMR, TypeScript strict mode
 - **Backend**: FastAPI with auto-reload, SQLAlchemy ORM
-- **Static Assets**: Served from `/assets` endpoint
+- **Static Assets**: Served from `/assets` endpoint  
 - **Database**: SQLite for development (auto-created), PostgreSQL for production
 - **Authentication**: Email-based with Firebase OAuth integration
 - **Environment**: Separate .env files for frontend (Vite) and backend (FastAPI)
@@ -260,16 +219,6 @@
 - **Few-Shot Examples**: Generic conversation examples in `backend/prompts/generic_few_shots.json` can be customized
 - **Cache Debugging**: Check logs for "Cache creation" messages to debug Gemini cache issues
 - **Error Handling**: Comprehensive error boundaries and user-friendly error messages
-<<<<<<< HEAD
-- **Security**:
-  - Anti-XSS headers for user-uploaded files
-  - JWT token expiration validation on frontend and backend
-  - CORS configuration with wildcard pattern support
-  - Rate limiting with slowapi (optional Redis backend)
-  - 10KB message content limit for DoS protection
-  - UUID-based chat URLs for privacy
-=======
->>>>>>> f27bf826
 
 ## Database Migrations
 
@@ -288,57 +237,6 @@
 
 When schema changes occur, check if a migration exists in the `backend/migrations/` directory before manually deleting the database.
 
-<<<<<<< HEAD
-## Important Routes and Pages
-
-### Frontend Routes (client/src/App.tsx)
-- `/` - Home page (redirects to characters)
-- `/characters` - Browse all characters
-- `/favorites` - User's favorited characters
-- `/discover` - Discover new characters
-- `/create-character` - Create custom character (auth required)
-- `/my-characters` - User's created characters (auth required)
-- `/character/:id/edit` - Edit character (auth required)
-- `/chat-preview` - Preview chat without auth
-- `/chats` - List of user's chats (auth required)
-- `/chats/:id` or `/chat/:id` - Active chat page (auth required)
-- `/profile` - User profile (auth required)
-- `/settings` - User settings (auth required)
-- `/payment` - Token purchase page (auth required)
-- `/notifications` - User notifications (auth required)
-- `/admin` - Admin panel
-- `/login`, `/register` - Authentication pages
-- `/faq`, `/about` - Info pages
-
-### Backend API Routes (backend/main.py)
-- **Characters**: `backend/routes/characters.py`
-- **Chats**: `backend/routes/chats.py`
-- **Auth**: `backend/auth/routes.py`
-- **Payment**: `backend/payment/routes.py`
-- **Admin**: `backend/routes/admin.py` and `backend/admin/routes.py`
-- **User Preferences**: `backend/routes/user_preferences.py`
-- **Notifications**: `backend/notifications_routes.py`
-
-## Python Dependencies (backend/requirements.txt)
-
-Key dependencies:
-- `fastapi==0.116.1` - Web framework
-- `uvicorn[standard]==0.24.0` - ASGI server
-- `sqlalchemy==2.0.23` - ORM
-- `psycopg2-binary==2.9.9` - PostgreSQL adapter
-- `google-genai>=1.26.0` - Gemini AI SDK
-- `openai>=1.0.0` - OpenAI/Grok API client
-- `python-jose[cryptography]==3.3.0` - JWT tokens
-- `passlib[bcrypt]==1.7.4` - Password hashing
-- `firebase-admin==6.4.0` - Firebase authentication
-- `stripe==7.10.0` - Payment processing
-- `slowapi==0.1.9` - Rate limiting
-- `Pillow==10.0.0` - Image processing
-- `python-magic==0.4.27` - File type detection
-- `bleach==6.1.0` - HTML sanitization
-
-=======
->>>>>>> f27bf826
 # important-instruction-reminders
 Do what has been asked; nothing more, nothing less.
 NEVER create files unless they're absolutely necessary for achieving your goal.
