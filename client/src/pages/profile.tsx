import { useState } from "react";
import { useLanguage } from "@/context/LanguageContext";
import { useAuth } from "@/contexts/AuthContext";
import { useQuery } from "@tanstack/react-query";
import { useLocation } from "wouter";
<<<<<<< HEAD
import { Character, EnrichedChat } from "../types";
=======
import { Scene } from "../types";
>>>>>>> 0563e000
import ImageWithFallback from "@/components/ui/ImageWithFallback";
import GlobalLayout from "@/components/layout/GlobalLayout";
import { 
  Clock, 
  Users, 
  Settings,
  LogOut,
  User,
  Activity,
  Award
} from "lucide-react";
import {
  AlertDialog,
  AlertDialogAction,
  AlertDialogCancel,
  AlertDialogContent,
  AlertDialogDescription,
  AlertDialogFooter,
  AlertDialogHeader,
  AlertDialogTitle,
  AlertDialogTrigger,
} from "@/components/ui/alert-dialog";
import { useToast } from "@/hooks/use-toast";
import { TokenManagement } from "@/components/payment/TokenManagement";

const ProfilePage = () => {
  const { t } = useLanguage();
  const { user, logout } = useAuth();
  const { toast } = useToast();
  const [_, navigate] = useLocation();
  
<<<<<<< HEAD
  // Fetch recent chats for the profile dashboard
  const { data: recentChats = [] } = useQuery<EnrichedChat[]>({
    queryKey: ["/api/chats"],
    select: (chats) => chats.slice(0, 3), // Get only the 3 most recent chats
=======
  // Fetch recent scenes for activity display
  const { data: scenes = [] } = useQuery<Scene[]>({
    queryKey: ["/api/scenes?limit=5"],
>>>>>>> 0563e000
  });

  // Logout function
  const handleLogout = () => {
    logout();
    navigate("/");
    toast({
      title: "Logged out",
      description: "You have been successfully logged out",
    });
  };
  
  return (
    <GlobalLayout>
      <div className="px-2 sm:px-4 pt-2 sm:pt-4 pb-8 sm:pb-16 max-w-4xl mx-auto">
        {/* Header */}
        <div className="flex items-center justify-between mb-6">
          <div>
            <div className="flex items-center space-x-2 mb-2">
              <User className="w-6 h-6 text-blue-400" />
              <h1 className="font-poppins font-bold text-2xl text-white">{t('profile')}</h1>
            </div>
            <p className="text-gray-400">{t('manageAccount')}</p>
          </div>
          <div className="flex items-center space-x-2">
            <button
              onClick={() => navigate('/settings')}
              className="p-2 bg-gray-700 hover:bg-gray-600 rounded-lg transition-colors"
              title="Settings"
            >
              <Settings className="w-5 h-5 text-gray-300" />
            </button>
            <AlertDialog>
              <AlertDialogTrigger asChild>
                <button className="p-2 bg-red-600/20 hover:bg-red-600/30 border border-red-600/50 rounded-lg transition-colors">
                  <LogOut className="text-red-400 h-5 w-5" />
                </button>
              </AlertDialogTrigger>
              <AlertDialogContent className="bg-gray-800 border-gray-700">
                <AlertDialogHeader>
                  <AlertDialogTitle className="text-white">Are you sure you want to logout?</AlertDialogTitle>
                  <AlertDialogDescription className="text-gray-400">
                    This will sign you out of your account and redirect you to the home page.
                  </AlertDialogDescription>
                </AlertDialogHeader>
                <AlertDialogFooter>
                  <AlertDialogCancel className="bg-gray-700 text-white border-gray-600">Cancel</AlertDialogCancel>
                  <AlertDialogAction onClick={handleLogout} className="bg-red-600 hover:bg-red-700">
                    Logout
                  </AlertDialogAction>
                </AlertDialogFooter>
              </AlertDialogContent>
            </AlertDialog>
          </div>
        </div>
        
        {/* User Info Section */}
        <div className="bg-gray-800 rounded-2xl p-6 mb-6">
          <div className="flex items-center">
            <div className="bg-blue-600 p-4 rounded-full mr-4">
              <User className="text-white h-8 w-8" />
            </div>
            <div className="flex-1">
              <h3 className="font-semibold text-xl text-white mb-1">
                {user?.email?.split('@')[0] || user?.username || 'User'}
              </h3>
              <p className="text-sm text-gray-400">
                {user?.email || 'No email provided'}
              </p>
              <p className="text-xs text-gray-500 mt-1">
                Member since {new Date(user?.created_at || '').toLocaleDateString()}
              </p>
            </div>
            <div className="text-right">
              <div className="flex items-center space-x-2 text-sm text-gray-400">
                <Activity className="w-4 h-4" />
                <span>Active</span>
              </div>
            </div>
          </div>
        </div>
        
        {/* Token Management Section */}
        <div className="mb-6">
          <TokenManagement />
        </div>
      
        {/* Activity Dashboard */}
        <div className="grid grid-cols-1 sm:grid-cols-2 lg:grid-cols-3 gap-4 mb-6">
          <div className="bg-gray-800 rounded-2xl p-6">
            <div className="flex items-center space-x-3 mb-3">
              <div className="p-2 bg-blue-600/20 rounded-lg">
                <Clock className="text-blue-400 w-5 h-5" />
              </div>
              <div>
                <h3 className="text-sm text-gray-400">{t('todaysChatTime')}</h3>
                <span className="text-2xl font-bold text-white">37 min</span>
              </div>
            </div>
            <div className="text-xs text-gray-500">+12 min {t('fromYesterday')}</div>
          </div>
          
          <div className="bg-gray-800 rounded-2xl p-6">
            <div className="flex items-center space-x-3 mb-3">
              <div className="p-2 bg-purple-600/20 rounded-lg">
                <Users className="text-purple-400 w-5 h-5" />
              </div>
              <div>
                <h3 className="text-sm text-gray-400">{t('totalCharacters')}</h3>
                <span className="text-2xl font-bold text-white">12</span>
              </div>
            </div>
            <div className="text-xs text-gray-500">{t('acrossScenes')}</div>
          </div>
          
          <div className="bg-gray-800 rounded-2xl p-6">
            <div className="flex items-center space-x-3 mb-3">
              <div className="p-2 bg-green-600/20 rounded-lg">
                <Award className="text-green-400 w-5 h-5" />
              </div>
              <div>
                <h3 className="text-sm text-gray-400">{t('achievementLevel')}</h3>
                <span className="text-2xl font-bold text-white">8</span>
              </div>
            </div>
            <div className="text-xs text-gray-500">{t('conversationExpert')}</div>
          </div>
        </div>
        
        {/* Recent Activity */}
        <div className="bg-gray-800 rounded-2xl p-6 mb-6">
          <h3 className="font-semibold text-lg text-white mb-4 flex items-center">
            <Activity className="w-5 h-5 text-indigo-400 mr-2" />
            {t('recentActivity')}
          </h3>
          <div className="space-y-3">
            <div className="flex items-center justify-between p-3 bg-gray-700/50 rounded-lg">
              <div className="flex items-center space-x-3">
                <div className="w-8 h-8 bg-blue-600 rounded-full flex items-center justify-center">
                  <User className="w-4 h-4 text-white" />
                </div>
                <div>
                  <p className="text-sm text-white">{t('startedChatWith')} Elara</p>
                  <p className="text-xs text-gray-400">2 {t('hoursAgo')}</p>
                </div>
              </div>
              <span className="text-xs text-blue-400">{t('active')}</span>
            </div>
            <div className="flex items-center justify-between p-3 bg-gray-700/50 rounded-lg">
              <div className="flex items-center space-x-3">
                <div className="w-8 h-8 bg-purple-600 rounded-full flex items-center justify-center">
                  <Award className="w-4 h-4 text-white" />
                </div>
                <div>
                  <p className="text-sm text-white">{t('unlockedAchievement')}: {t('conversationalist')}</p>
                  <p className="text-xs text-gray-400">1 {t('dayAgo')}</p>
                </div>
              </div>
              <span className="text-xs text-green-400">+50 XP</span>
            </div>
            <div className="flex items-center justify-between p-3 bg-gray-700/50 rounded-lg">
              <div className="flex items-center space-x-3">
                <div className="w-8 h-8 bg-green-600 rounded-full flex items-center justify-center">
                  <Users className="w-4 h-4 text-white" />
                </div>
                <div>
                  <p className="text-sm text-white">{t('explored')} 3 {t('newCharacters')}</p>
                  <p className="text-xs text-gray-400">2 {t('daysAgo')}</p>
                </div>
              </div>
              <span className="text-xs text-gray-400">{t('completed')}</span>
            </div>
          </div>
        </div>
        
<<<<<<< HEAD
        <div className="bg-secondary rounded-2xl p-4 col-span-1 sm:col-span-2">
          <h3 className="text-sm text-gray-400 mb-2">{t('recentChats')}</h3>
          <div className="space-y-2">
            {recentChats.length > 0 ? (
              recentChats.map(chat => (
                <div 
                  key={chat.id} 
                  className="flex items-center p-2 rounded-lg hover:bg-gray-700 transition-colors cursor-pointer"
                  onClick={() => navigate(`/chats/${chat.id}`)}
                >
                  <ImageWithFallback
                    src={chat.character?.avatarUrl || ''}
                    alt={chat.character?.name || 'Character'}
                    fallbackText={chat.character?.name || 'Character'}
                    size="sm"
                    showSpinner={true}
                    className="w-8 h-8 mr-3"
                  />
                  <div className="flex-1 min-w-0">
                    <p className="text-sm font-medium truncate">{chat.title}</p>
                    <p className="text-xs text-gray-400">
                      {chat.character?.name} • {new Date(chat.updatedAt).toLocaleDateString()}
                    </p>
                  </div>
                </div>
              ))
            ) : (
              <p className="text-sm text-gray-400 text-center py-4">
                {t('noRecentChats')}
              </p>
            )}
=======
        {/* Favorite Scenes */}
        <div className="bg-gray-800 rounded-2xl p-6 mb-6">
          <h3 className="font-semibold text-lg text-white mb-4">{t('activeScenes')}</h3>
          <div className="flex overflow-x-auto py-2 hide-scrollbar space-x-4">
            {scenes.map(scene => (
              <div key={scene.id} className="flex-shrink-0 text-center">
                <ImageWithFallback
                  src={scene.imageUrl}
                  alt={scene.name}
                  fallbackText={scene.name}
                  size="lg"
                  showSpinner={true}
                  className="w-20 h-20 mx-auto mb-2 rounded-xl hover:scale-105 transition-transform cursor-pointer"
                />
                <span className="text-sm text-gray-300 font-medium">{scene.name}</span>
                <p className="text-xs text-gray-500 mt-1">{t('recentlyUsedSettings')}</p>
              </div>
            ))}
>>>>>>> 0563e000
          </div>
        </div>
      
        {/* Quick Actions */}
        <div className="grid grid-cols-1 sm:grid-cols-2 gap-4">
          <button 
            onClick={() => navigate('/settings')}
            className="bg-gray-800 hover:bg-gray-700 rounded-2xl p-6 text-left transition-colors group"
          >
            <div className="flex items-center space-x-3 mb-3">
              <div className="p-2 bg-blue-600/20 rounded-lg group-hover:bg-blue-600/30 transition-colors">
                <Settings className="w-5 h-5 text-blue-400" />
              </div>
              <div>
                <h3 className="font-semibold text-white">Settings</h3>
                <p className="text-sm text-gray-400">{t('customizeExperience')}</p>
              </div>
            </div>
            <p className="text-xs text-gray-500">{t('manageAISettings')}</p>
          </button>
          
          <button 
            onClick={() => navigate('/payment')}
            className="bg-gray-800 hover:bg-gray-700 rounded-2xl p-6 text-left transition-colors group"
          >
            <div className="flex items-center space-x-3 mb-3">
              <div className="p-2 bg-green-600/20 rounded-lg group-hover:bg-green-600/30 transition-colors">
                <Award className="w-5 h-5 text-green-400" />
              </div>
              <div>
                <h3 className="font-semibold text-white">{t('getMoreTokens')}</h3>
                <p className="text-sm text-gray-400">{t('continueConversations')}</p>
              </div>
            </div>
            <p className="text-xs text-gray-500">{t('purchaseTokenPackages')}</p>
          </button>
        </div>
      </div>
    </GlobalLayout>
  );
};

export default ProfilePage;<|MERGE_RESOLUTION|>--- conflicted
+++ resolved
@@ -3,11 +3,7 @@
 import { useAuth } from "@/contexts/AuthContext";
 import { useQuery } from "@tanstack/react-query";
 import { useLocation } from "wouter";
-<<<<<<< HEAD
-import { Character, EnrichedChat } from "../types";
-=======
 import { Scene } from "../types";
->>>>>>> 0563e000
 import ImageWithFallback from "@/components/ui/ImageWithFallback";
 import GlobalLayout from "@/components/layout/GlobalLayout";
 import { 
@@ -39,16 +35,9 @@
   const { toast } = useToast();
   const [_, navigate] = useLocation();
   
-<<<<<<< HEAD
-  // Fetch recent chats for the profile dashboard
-  const { data: recentChats = [] } = useQuery<EnrichedChat[]>({
-    queryKey: ["/api/chats"],
-    select: (chats) => chats.slice(0, 3), // Get only the 3 most recent chats
-=======
   // Fetch recent scenes for activity display
   const { data: scenes = [] } = useQuery<Scene[]>({
     queryKey: ["/api/scenes?limit=5"],
->>>>>>> 0563e000
   });
 
   // Logout function
@@ -224,39 +213,6 @@
           </div>
         </div>
         
-<<<<<<< HEAD
-        <div className="bg-secondary rounded-2xl p-4 col-span-1 sm:col-span-2">
-          <h3 className="text-sm text-gray-400 mb-2">{t('recentChats')}</h3>
-          <div className="space-y-2">
-            {recentChats.length > 0 ? (
-              recentChats.map(chat => (
-                <div 
-                  key={chat.id} 
-                  className="flex items-center p-2 rounded-lg hover:bg-gray-700 transition-colors cursor-pointer"
-                  onClick={() => navigate(`/chats/${chat.id}`)}
-                >
-                  <ImageWithFallback
-                    src={chat.character?.avatarUrl || ''}
-                    alt={chat.character?.name || 'Character'}
-                    fallbackText={chat.character?.name || 'Character'}
-                    size="sm"
-                    showSpinner={true}
-                    className="w-8 h-8 mr-3"
-                  />
-                  <div className="flex-1 min-w-0">
-                    <p className="text-sm font-medium truncate">{chat.title}</p>
-                    <p className="text-xs text-gray-400">
-                      {chat.character?.name} • {new Date(chat.updatedAt).toLocaleDateString()}
-                    </p>
-                  </div>
-                </div>
-              ))
-            ) : (
-              <p className="text-sm text-gray-400 text-center py-4">
-                {t('noRecentChats')}
-              </p>
-            )}
-=======
         {/* Favorite Scenes */}
         <div className="bg-gray-800 rounded-2xl p-6 mb-6">
           <h3 className="font-semibold text-lg text-white mb-4">{t('activeScenes')}</h3>
@@ -275,7 +231,6 @@
                 <p className="text-xs text-gray-500 mt-1">{t('recentlyUsedSettings')}</p>
               </div>
             ))}
->>>>>>> 0563e000
           </div>
         </div>
       
