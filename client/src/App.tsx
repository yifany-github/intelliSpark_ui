import { useState, useEffect } from "react";
<<<<<<< HEAD
import { Switch, Route, useLocation } from "wouter";
=======
import { Switch, Route, Redirect, useLocation } from "wouter";
>>>>>>> ec0dbd39
import { QueryClientProvider } from "@tanstack/react-query";
import { queryClient } from "./lib/queryClient";
import { Toaster } from "@/components/ui/toaster";
import { TooltipProvider } from "@/components/ui/tooltip";
import NotFound from "@/pages/not-found";
import ScenesPage from "@/pages/scenes";
import CharactersPage from "@/pages/characters";
import ChatsPage from "@/pages/chats";
import ProfilePage from "@/pages/profile";
import OnboardingPage from "@/pages/onboarding";
<<<<<<< HEAD
import AdminPage from "@/pages/admin";
=======
import LoginPage from "@/pages/auth/login";
import RegisterPage from "@/pages/auth/register";
import ChatPreviewPage from "@/pages/chat-preview";
>>>>>>> ec0dbd39
import TabNavigation from "@/components/layout/TabNavigation";
import AuthModal from "@/components/auth/AuthModal";
import { RolePlayProvider, useRolePlay } from "@/context/RolePlayContext";
import { LanguageProvider } from "@/context/LanguageContext";
import { AuthProvider, useAuth } from "@/contexts/AuthContext";

// Auth Modal Handler - handles post-login actions
function AuthModalHandler() {
  const { 
    isAuthModalOpen, 
    setIsAuthModalOpen, 
    pendingMessage,
    setPendingMessage,
    pendingChatAction, 
    setPendingChatAction 
  } = useRolePlay();
  const [_, navigate] = useLocation();

  const handleAuthSuccess = async () => {
    if (pendingChatAction) {
      try {
        const chatId = await pendingChatAction();
        // Navigate to the actual chat with the pending message
        if (pendingMessage) {
          // The chat page will handle sending the pending message
          navigate(`/chats/${chatId}?message=${encodeURIComponent(pendingMessage)}`);
        } else {
          navigate(`/chats/${chatId}`);
        }
      } catch (error) {
        console.error("Failed to execute pending chat action:", error);
      } finally {
        setPendingChatAction(null);
        setPendingMessage(null);
      }
    }
  };

  const handleAuthClose = () => {
    setIsAuthModalOpen(false);
    setPendingChatAction(null);
    setPendingMessage(null);
  };

  return (
    <AuthModal
      isOpen={isAuthModalOpen}
      onClose={handleAuthClose}
      onSuccess={handleAuthSuccess}
      title="Login to Continue"
      description={pendingMessage 
        ? "Please sign in to send your message and start the conversation" 
        : "Please sign in to continue your conversation with this character"
      }
    />
  );
}

// Main App component - now allows browsing without authentication
function MainApp() {
  const { isAuthenticated, isLoading } = useAuth();
  const [showOnboarding, setShowOnboarding] = useState(false);
  const [location] = useLocation();
  
  useEffect(() => {
<<<<<<< HEAD
    // Skip onboarding for admin routes
    if (location.startsWith('/admin')) {
      return;
    }
    
    // Check if the user has completed onboarding
=======
    // Only show onboarding for authenticated users who haven't completed it
>>>>>>> ec0dbd39
    const hasCompletedOnboarding = localStorage.getItem("onboardingCompleted");
    if (!hasCompletedOnboarding && isAuthenticated) {
      setShowOnboarding(true);
    }
<<<<<<< HEAD
  }, [location]);
=======
  }, [isAuthenticated]);
>>>>>>> ec0dbd39
  
  const completeOnboarding = () => {
    localStorage.setItem("onboardingCompleted", "true");
    setShowOnboarding(false);
  };

<<<<<<< HEAD
  if (showOnboarding && !location.startsWith('/admin')) {
=======
  // Show onboarding if user is authenticated and hasn't completed it
  if (isAuthenticated && showOnboarding) {
>>>>>>> ec0dbd39
    return <OnboardingPage onComplete={completeOnboarding} />;
  }

  return (
    <RolePlayProvider>
      <div className="min-h-screen pb-16">
        <Toaster />
        <AuthModalHandler />
        <div className="max-w-5xl mx-auto">
          <Switch>
            <Route path="/" component={ScenesPage} />
            <Route path="/scenes" component={ScenesPage} />
            <Route path="/characters" component={CharactersPage} />
            <Route path="/chat-preview" component={ChatPreviewPage} />
            <Route path="/chats">
              <ProtectedRoute>
                <ChatsPage />
              </ProtectedRoute>
            </Route>
            <Route path="/chats/:id">
              {params => (
                <ProtectedRoute>
                  <ChatsPage chatId={params.id} />
                </ProtectedRoute>
              )}
            </Route>
            <Route path="/profile">
              <ProtectedRoute>
                <ProfilePage />
              </ProtectedRoute>
            </Route>
            <Route component={NotFound} />
          </Switch>
        </div>
        <TabNavigation />
      </div>
    </RolePlayProvider>
  );
}

// Protected wrapper for auth-required features
function ProtectedRoute({ children }: { children: React.ReactNode }) {
  const { isAuthenticated, isLoading } = useAuth();
  
  if (isLoading) {
    return (
      <div className="min-h-screen flex items-center justify-center">
        <div className="text-center">
          <div className="animate-spin rounded-full h-8 w-8 border-b-2 border-blue-600 mx-auto"></div>
          <p className="mt-2 text-gray-600">Loading...</p>
        </div>
      </div>
    );
  }

  if (!isAuthenticated) {
    return <Redirect to="/login" />;
  }

  return <>{children}</>;
}

function App() {
  return (
    <QueryClientProvider client={queryClient}>
      <TooltipProvider>
        <LanguageProvider>
<<<<<<< HEAD
          <RolePlayProvider>
            <div className={`min-h-screen ${!location.startsWith('/admin') ? 'pb-16' : ''}`}>
              <Toaster />
              <div className={location.startsWith('/admin') ? '' : 'max-w-5xl mx-auto'}>
                <Switch>
                  <Route path="/" component={ScenesPage} />
                  <Route path="/scenes" component={ScenesPage} />
                  <Route path="/characters" component={CharactersPage} />
                  <Route path="/chats" component={ChatsPage} />
                  <Route path="/chats/:id">
                    {params => <ChatsPage chatId={params.id} />}
                  </Route>
                  <Route path="/profile" component={ProfilePage} />
                  <Route path="/admin" component={AdminPage} />
                  <Route component={NotFound} />
                </Switch>
              </div>
              {!location.startsWith('/admin') && <TabNavigation />}
            </div>
          </RolePlayProvider>
=======
          <AuthProvider>
            <Switch>
              <Route path="/login" component={LoginPage} />
              <Route path="/register" component={RegisterPage} />
              <Route>
                <MainApp />
              </Route>
            </Switch>
          </AuthProvider>
>>>>>>> ec0dbd39
        </LanguageProvider>
      </TooltipProvider>
    </QueryClientProvider>
  );
}

export default App;<|MERGE_RESOLUTION|>--- conflicted
+++ resolved
@@ -1,9 +1,5 @@
 import { useState, useEffect } from "react";
-<<<<<<< HEAD
-import { Switch, Route, useLocation } from "wouter";
-=======
 import { Switch, Route, Redirect, useLocation } from "wouter";
->>>>>>> ec0dbd39
 import { QueryClientProvider } from "@tanstack/react-query";
 import { queryClient } from "./lib/queryClient";
 import { Toaster } from "@/components/ui/toaster";
@@ -14,13 +10,10 @@
 import ChatsPage from "@/pages/chats";
 import ProfilePage from "@/pages/profile";
 import OnboardingPage from "@/pages/onboarding";
-<<<<<<< HEAD
 import AdminPage from "@/pages/admin";
-=======
 import LoginPage from "@/pages/auth/login";
 import RegisterPage from "@/pages/auth/register";
 import ChatPreviewPage from "@/pages/chat-preview";
->>>>>>> ec0dbd39
 import TabNavigation from "@/components/layout/TabNavigation";
 import AuthModal from "@/components/auth/AuthModal";
 import { RolePlayProvider, useRolePlay } from "@/context/RolePlayContext";
@@ -86,37 +79,25 @@
   const [location] = useLocation();
   
   useEffect(() => {
-<<<<<<< HEAD
     // Skip onboarding for admin routes
     if (location.startsWith('/admin')) {
       return;
     }
     
-    // Check if the user has completed onboarding
-=======
     // Only show onboarding for authenticated users who haven't completed it
->>>>>>> ec0dbd39
     const hasCompletedOnboarding = localStorage.getItem("onboardingCompleted");
     if (!hasCompletedOnboarding && isAuthenticated) {
       setShowOnboarding(true);
     }
-<<<<<<< HEAD
-  }, [location]);
-=======
-  }, [isAuthenticated]);
->>>>>>> ec0dbd39
+  }, [location, isAuthenticated]);
   
   const completeOnboarding = () => {
     localStorage.setItem("onboardingCompleted", "true");
     setShowOnboarding(false);
   };
 
-<<<<<<< HEAD
-  if (showOnboarding && !location.startsWith('/admin')) {
-=======
-  // Show onboarding if user is authenticated and hasn't completed it
-  if (isAuthenticated && showOnboarding) {
->>>>>>> ec0dbd39
+  // Show onboarding if user is authenticated and hasn't completed it, but skip for admin routes
+  if (isAuthenticated && showOnboarding && !location.startsWith('/admin')) {
     return <OnboardingPage onComplete={completeOnboarding} />;
   }
 
@@ -148,6 +129,7 @@
                 <ProfilePage />
               </ProtectedRoute>
             </Route>
+            <Route path="/admin" component={AdminPage} />
             <Route component={NotFound} />
           </Switch>
         </div>
@@ -184,28 +166,6 @@
     <QueryClientProvider client={queryClient}>
       <TooltipProvider>
         <LanguageProvider>
-<<<<<<< HEAD
-          <RolePlayProvider>
-            <div className={`min-h-screen ${!location.startsWith('/admin') ? 'pb-16' : ''}`}>
-              <Toaster />
-              <div className={location.startsWith('/admin') ? '' : 'max-w-5xl mx-auto'}>
-                <Switch>
-                  <Route path="/" component={ScenesPage} />
-                  <Route path="/scenes" component={ScenesPage} />
-                  <Route path="/characters" component={CharactersPage} />
-                  <Route path="/chats" component={ChatsPage} />
-                  <Route path="/chats/:id">
-                    {params => <ChatsPage chatId={params.id} />}
-                  </Route>
-                  <Route path="/profile" component={ProfilePage} />
-                  <Route path="/admin" component={AdminPage} />
-                  <Route component={NotFound} />
-                </Switch>
-              </div>
-              {!location.startsWith('/admin') && <TabNavigation />}
-            </div>
-          </RolePlayProvider>
-=======
           <AuthProvider>
             <Switch>
               <Route path="/login" component={LoginPage} />
@@ -215,7 +175,6 @@
               </Route>
             </Switch>
           </AuthProvider>
->>>>>>> ec0dbd39
         </LanguageProvider>
       </TooltipProvider>
     </QueryClientProvider>
